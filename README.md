# Privacy Meter

![PyPI - Python Version](https://img.shields.io/badge/python-3.12-blue)
[<img src="https://img.shields.io/badge/slack-@privacy_meter-blue.svg?logo=slack">](https://join.slack.com/t/privacy-meter/shared_invite/zt-2t6881rtz-gNitEpoaO7MDU4wT3n7Gyw)
[![License: MIT](https://img.shields.io/badge/License-MIT-yellow.svg)](https://opensource.org/licenses/MIT)
[![Citation](https://img.shields.io/badge/cite-citation-brightgreen)](https://arxiv.org/abs/2007.09339)
![Contributors](https://img.shields.io/github/contributors/privacytrustlab/ml_privacy_meter?color=dark-green)
![Forks](https://img.shields.io/github/forks/privacytrustlab/ml_privacy_meter?style=social)
![Stargazers](https://img.shields.io/github/stars/privacytrustlab/ml_privacy_meter?style=social)
[![Open In Colab](https://colab.research.google.com/assets/colab-badge.svg)](https://colab.research.google.com/github/privacytrustlab/ml_privacy_meter/blob/master/demo.ipynb)


## What is Privacy Meter?

Privacy Meter is an open-source library to audit data privacy in a wide range of statistical and machine learning algorithms (classification, regression, computer vision, and natural language processing). The tool enables data protection impact assessment based on the state-of-the-art membership inference attacks. 


## Why Privacy Meter?

Machine learning is playing a central role in automated decision-making in a wide range of organizations and service providers. The data, which are used to train the models, typically contain sensitive information about individuals. Although the data in most cases cannot be released, due to privacy concerns, the models are usually made public or deployed as a service for inference on new test data. For a safe and secure use of machine learning models, it is important to have a quantitative assessment of the privacy risks of these models, and to make sure that they do not reveal sensitive information about their training data. This is of great importance as there has been a surge in the use of machine learning in sensitive domains such as medical and finance applications.

Data Protection regulations, such as GDPR and AI governance frameworks, require personal data to be protected when used in AI systems, and that the users have control over their data and awareness about how it is being used. For example, [Article 35 of GDPR](https://gdpr-info.eu/art-35-gdpr/) requires organizations to systematically analyze, identify and minimize the data protection risks of a project, especially when the project involves innovative technologies such as Artificial Intelligence, Machine Learning, and Deep Learning. Thus, proper mechanisms need to be in place to quantitatively evaluate and verify the privacy of individuals in every step of the data processing pipeline in AI systems.

## Overview
Privacy Meter is a versatile tool that can be used with different types of models, datasets and privacy games, which all need to be specified in a `.yaml` configuration file. The description of the configuration file can be found [here](configs/README.md).

<p align="center">
  <img src="documentation/ml-privacy-meter.png" alt="ML Privacy Meter">
</p>

## Auditing Methodology
Privacy Meter encompasses multiple privacy auditing method by considering various sources of information leakage. For information leakage through training points, we recommend using [membership inference attacks](documentation/mia.md). For information leakage in the vicinity of training points, [range membership inference attacks](documentation/ramia.md) should be used. For information leakage in the form of the percentage of dataset used in training the given models, [dataset usage cardinality inference](documentation/duci.md) is the go-to method. The specific details of each inference attack and how to use them in Privacy Meter can be found by clicking the respective link above.

<<<<<<< HEAD
## Installation Instructions
=======
For **auditing differential privacy lower bounds**, we  modify the pipeline in dataset creation by performing i.i.d. Poisson sampling from a prespecified canary dataset, and by combing the subsampled canary data points with the clean dataset. We also extend the pipeline in `perform privacy audit` to provide the audited differential privacy lower bounds under different number of MIA guesses. Below is the flowchart for DP auditing:

```mermaid
flowchart LR
    H["**Load Clean Dataset and Canary Dataset**"] --> J["**Load or Train Models**"]
    J --> L["**Use Canary Data as Audit Dataset**"]
    L --> M["**Compute Membership Signals**"]
    M --> O["**Perform Differential Privacy Audit**"]
```

## User Manual
### Getting started
>>>>>>> 625765f5
To install the dependencies, run the following command:
```
pip install -r requirements.txt
```
Alternatively, if you prefer using conda, you can create a new environment using the provided `env.yaml` file:
```
conda env create -f env.yaml
```
This should create a conda environment named `privacy_meter` and install all necessary libraries in it. If conda takes too much time (more than a few minutes) to solve the environment, we suggest updating the conda default solver by following this official [article](https://www.anaconda.com/blog/a-faster-conda-for-a-growing-community).


<<<<<<< HEAD
## Dataset and models
=======

### Auditing Differential Privacy Lower Bound
To audit the differential privacy lower bound of a training algorithm using membership inference attack, you can use the following command

1. Mislabelled image as canary data
```
python run_audit_dp.py --cf configs/cifar10_dp_mislabel_1000.yaml
```
2. Natural image as canary data
```
python run_audit_dp.py --cf configs/cifar10_dp_natural_1000.yaml
```
The DP auditing results will be printed. And see `report/dp_audit_average.png` folder for more detailed DP auditing results under various number of MIA guesses. To use your own canary dataset, simply modidfy the `canary_dataset` field in the configuration files; to modify the size of the canary dataset, simply modify the `canary_size` field in the configuration files.

### Supported dataset and models by default
>>>>>>> 625765f5

Privacy Meter can be used with all datasets and model classes. Here, we provide examples of using Privacy Meter on CIFAR10 (`cifar10`), CIFAR100 (`cifar100`), Purchase (`purchase100`), Texas (`texas100`), and AG News (`agnews`). In terms of models, we provide examples for CNN (`cnn`), AlexNet (`alexnet`), WideResNet (`wrn28-1`, `wrn28-2`, `wrn28-10`), MLP (`mlp`), and GPT-2 (`gpt2`) models. To specify the dataset and model, you can use the `dataset` and `model_name` parameters in the configuration file. Sample configurations have been provided in the `configs` folder for Purchase-100, CIFAR-10 and AG News datasets.

### Extending to Other Datasets and Models
#### Attacking LLMs with other datasets

To use other datasets supported by HuggingFace's `datasets` library, after specifying it in the configuration file, you need to additionally follow these steps:
- Create `/dataset/<hf_dataset>.py`: this file handles the loading and preprocessing of the new huggingface dataset. You can refer to `/dataset/agnews.py` for an example.
- Modify `/dataset/utils.py` to include the new dataset in the `get_dataset` function.

For other datasets, you can simply modify the `get_dataset` function in `/dataset/utils.py` to support loading the new dataset.

#### Attacking other transformers

To attack other transformers from Huggingface's `transformers` library, you need to modify `/models/utils.py` to include the new model in the `get_model` function.  If you want to use different training pipelines, you can modify `/trainers/train_transformer.py` accordingly. You can also use other PEFT methods in the same file if you want to use more than LoRA.

For other Pytorch models, you can create a new model architecture in `/models/` and modify the `get_model` function in `/models/utils.py` to include the new model.

#### Use custom training scripts

We integrate a fast training library, [hlb-CIFAR10](https://github.com/tysam-code/hlb-CIFAR10), developed by [tysam-code](https://github.com/tysam-code), into Privacy Meter as an example of incorporating custom training scripts. This library achieves an impressive training accuracy of 94% on CIFAR-10 in approximately 6.84 seconds on a single A100 GPU, setting a new world speed record. This integration allows users to efficiently evaluate the effectiveness of the newly proposed algorithm against existing attack algorithms using the CIFAR-10 dataset. To leverage this fast training library, simply specify the `model_name` as `speedyresnet` in the configuration file. 

To use other training scripts, you can refer to how `speedyresnet` and `/trainers/fast_train.py` is integrated into Privacy Meter for an example.

### Auditing Trained Models

By default, the Privacy Meter checks if the experiment directory specified by the configuration file contains `models_metadata.json`, which contains the model path to be loaded. To audit trained models obtained outside the Privacy Meter, you should follow the file structure (see `<log_dir>/<models>` in the next section) and create a `models_metadata.json` file that shares the same structure as the one generated by Privacy Meter. You can also run the demo configuration file with a few epochs to generate a demo directory to start with.

## Audit Results
The audit results will be saved in the `log_dir` specified in the configuration file. The results include the following:
```
<log_dir>/
    ├── models/
        ├── models_metadata.json: the meta information of the run and each trained model
        ├── model_<model_id>.pkl: the trained models
        └── memberships.npy: the membership labels of the training data for each model
    ├── report/
        ├── exp/: contains attack results and (log) ROC curves for each target model    
        ├── log_time_analysis.log: log with timing information for each run
        ├── attack_result_average.csv: the aggregate attack results of the run
        └── ROC_(log_)average.png: the aggregate (log) ROC of the run
    └── signals/: contains the attack signals computed for each target and reference model, 
                    according to the attack type specified in the configuration file
```

## Video (Talks)

- [Low-Cost High-Power Membership Inference Attacks](https://icml.cc/virtual/2024/oral/35455) at ICML 2024, by Reza Shokri.
- [Auditing Data Privacy in Machine Learning](https://youtu.be/sqCd5A1UTrQ) at USENIX Enigma 2022, by Reza Shokri.
- [Machine Learning Privacy Meter Tool](https://youtu.be/DWqnKNZTz10) at HotPETS 2020, by Sasi Kumar Murakonda.

## Discussion

Please feel free to join our [Slack Channel](https://join.slack.com/t/privacy-meter/shared_invite/zt-2t6881rtz-gNitEpoaO7MDU4wT3n7Gyw) to discuss with us on the project!

## References
The Privacy Meter is built upon the following research papers ([bib file](CITATION.bib)):

1. **Zarifzadeh, Sajjad, Philippe Liu, and Reza Shokri. [Low-Cost High-Power Membership Inference Attacks.](https://openreview.net/pdf?id=sT7UJh5CTc) in Forty-first International Conference on Machine Learning, 2024.**

2. Sasi Kumar Murakonda, Reza Shokri. [MLPrivacy Meter: Aiding Regulatory Compliance by Quantifying the Privacy Risks of Machine Learning](https://arxiv.org/pdf/2007.09339.pdf) in Workshop on Hot Topics in Privacy Enhancing Technologies (HotPETs), 2020.
   
3. Jiayuan Ye, Aadyaa Maddi, Sasi Kumar Murakonda, Reza Shokri. [Enhanced Membership Inference Attacks against Machine Learning Models](https://arxiv.org/pdf/2111.09679.pdf) in Proceedings of the 2022 ACM SIGSAC Conference on Computer and Communications Security, 2022.

4. Milad Nasr, Reza Shokri, and Amir Houmansadr. [Comprehensive Privacy Analysis of Deep Learning: Stand-alone and Federated Learning under Passive and Active White-box Inference Attacks](https://www.comp.nus.edu.sg/~reza/files/Shokri-SP2019.pdf) in IEEE Symposium on Security and Privacy, 2019.

5. Reza Shokri, Marco Stronati, Congzheng Song, and Vitaly Shmatikov. [Membership Inference Attacks against Machine Learning Models](https://www.comp.nus.edu.sg/~reza/files/Shokri-SP2017.pdf) in IEEE Symposium on Security and Privacy, 2017.

## Authors

The tool is designed and developed at NUS Data Privacy and Trustworthy Machine Learning Lab. We also welcome contributions from the community.

<a href="https://github.com/privacytrustlab/ml_privacy_meter/graphs/contributors">
  <img src="https://contrib.rocks/image?repo=privacytrustlab/ml_privacy_meter" />
</a><|MERGE_RESOLUTION|>--- conflicted
+++ resolved
@@ -31,9 +31,6 @@
 ## Auditing Methodology
 Privacy Meter encompasses multiple privacy auditing method by considering various sources of information leakage. For information leakage through training points, we recommend using [membership inference attacks](documentation/mia.md). For information leakage in the vicinity of training points, [range membership inference attacks](documentation/ramia.md) should be used. For information leakage in the form of the percentage of dataset used in training the given models, [dataset usage cardinality inference](documentation/duci.md) is the go-to method. The specific details of each inference attack and how to use them in Privacy Meter can be found by clicking the respective link above.
 
-<<<<<<< HEAD
-## Installation Instructions
-=======
 For **auditing differential privacy lower bounds**, we  modify the pipeline in dataset creation by performing i.i.d. Poisson sampling from a prespecified canary dataset, and by combing the subsampled canary data points with the clean dataset. We also extend the pipeline in `perform privacy audit` to provide the audited differential privacy lower bounds under different number of MIA guesses. Below is the flowchart for DP auditing:
 
 ```mermaid
@@ -44,9 +41,7 @@
     M --> O["**Perform Differential Privacy Audit**"]
 ```
 
-## User Manual
-### Getting started
->>>>>>> 625765f5
+## Installation Instructions
 To install the dependencies, run the following command:
 ```
 pip install -r requirements.txt
@@ -56,11 +51,6 @@
 conda env create -f env.yaml
 ```
 This should create a conda environment named `privacy_meter` and install all necessary libraries in it. If conda takes too much time (more than a few minutes) to solve the environment, we suggest updating the conda default solver by following this official [article](https://www.anaconda.com/blog/a-faster-conda-for-a-growing-community).
-
-
-<<<<<<< HEAD
-## Dataset and models
-=======
 
 ### Auditing Differential Privacy Lower Bound
 To audit the differential privacy lower bound of a training algorithm using membership inference attack, you can use the following command
@@ -75,8 +65,7 @@
 ```
 The DP auditing results will be printed. And see `report/dp_audit_average.png` folder for more detailed DP auditing results under various number of MIA guesses. To use your own canary dataset, simply modidfy the `canary_dataset` field in the configuration files; to modify the size of the canary dataset, simply modify the `canary_size` field in the configuration files.
 
-### Supported dataset and models by default
->>>>>>> 625765f5
+## Dataset and models
 
 Privacy Meter can be used with all datasets and model classes. Here, we provide examples of using Privacy Meter on CIFAR10 (`cifar10`), CIFAR100 (`cifar100`), Purchase (`purchase100`), Texas (`texas100`), and AG News (`agnews`). In terms of models, we provide examples for CNN (`cnn`), AlexNet (`alexnet`), WideResNet (`wrn28-1`, `wrn28-2`, `wrn28-10`), MLP (`mlp`), and GPT-2 (`gpt2`) models. To specify the dataset and model, you can use the `dataset` and `model_name` parameters in the configuration file. Sample configurations have been provided in the `configs` folder for Purchase-100, CIFAR-10 and AG News datasets.
 
